--- conflicted
+++ resolved
@@ -120,15 +120,14 @@
 
         // Shard contains block numbers that are higher than the target one, so we need to
         // filter it. It is guaranteed that further shards for this sharded key will not
-<<<<<<< HEAD
         // contain the target block number, if it's in this shard.
         let lower_blocks = blocks.iter().skip_while(|block| *block <= to_block).collect::<Vec<_>>();
 
         // If there were blocks less than or equal to the target one
         // (so the shard has changed), update the shard.
         if blocks.len() as usize != lower_blocks.len() {
-            // If there are no more blocks in this shard, we need to remove it, as empty
-            // shards are not allowed.
+            // If there will be no more blocks in the shard after pruning blocks below target
+            // block, we need to remove it, as empty shards are not allowed.
             if lower_blocks.is_empty() {
                 if key.as_ref().highest_block_number == u64::MAX {
                     let prev_row = cursor.prev()?;
@@ -154,42 +153,6 @@
                             // jump to the original last shard.
                             if prev_row.is_some() {
                                 cursor.next()?;
-=======
-        // contain the target block number, as it's in this shard.
-        else {
-            let higher_blocks =
-                blocks.iter().skip_while(|block| *block <= to_block).collect::<Vec<_>>();
-
-            // If there were blocks less than or equal to the target one
-            // (so the shard has changed), update the shard.
-            if blocks.len() as usize != higher_blocks.len() {
-                // If there will be no more blocks in the shard after pruning blocks below target
-                // block, we need to remove it, as empty shards are not allowed.
-                if higher_blocks.is_empty() {
-                    if key.as_ref().highest_block_number == u64::MAX {
-                        let prev_row = cursor.prev()?;
-                        match prev_row {
-                            // If current shard is the last shard for the sharded key that
-                            // has previous shards, replace it with the previous shard.
-                            Some((prev_key, prev_value)) if key_matches(&prev_key, &key) => {
-                                cursor.delete_current()?;
-                                deleted += 1;
-                                // Upsert will replace the last shard for this sharded key with
-                                // the previous value.
-                                cursor.upsert(key.clone(), prev_value)?;
-                            }
-                            // If there's no previous shard for this sharded key,
-                            // just delete last shard completely.
-                            _ => {
-                                // If we successfully moved the cursor to a previous row,
-                                // jump to the original last shard.
-                                if prev_row.is_some() {
-                                    cursor.next()?;
-                                }
-                                // Delete shard.
-                                cursor.delete_current()?;
-                                deleted += 1;
->>>>>>> 074747a4
                             }
                             // Delete shard.
                             cursor.delete_current()?;
@@ -200,17 +163,6 @@
                             );
                         }
                     }
-<<<<<<< HEAD
-=======
-                    // If current shard is not the last shard for this sharded key,
-                    // just delete it.
-                    else {
-                        cursor.delete_current()?;
-                        deleted += 1;
-                    }
-                } else {
-                    cursor.upsert(key.clone(), BlockNumberList::new_pre_sorted(higher_blocks))?;
->>>>>>> 074747a4
                 }
                 // If current shard is not the last shard for this sharded key,
                 // just delete it.
