use crate::{
    bundle_state::{BundleStateInit, BundleStateWithReceipts, HashedStateChanges, RevertsInit},
    providers::{database::metrics, static_file::StaticFileWriter, StaticFileProvider},
    to_range,
    traits::{
        AccountExtReader, BlockSource, ChangeSetReader, ReceiptProvider, StageCheckpointWriter,
    },
    AccountReader, BlockExecutionWriter, BlockHashReader, BlockNumReader, BlockReader, BlockWriter,
    Chain, EvmEnvProvider, HashingWriter, HeaderProvider, HeaderSyncGap, HeaderSyncGapProvider,
    HeaderSyncMode, HistoryWriter, OriginalValuesKnown, ProviderError, PruneCheckpointReader,
    PruneCheckpointWriter, StageCheckpointReader, StatsReader, StorageReader, TransactionVariant,
    TransactionsProvider, TransactionsProviderExt, WithdrawalsProvider,
};
use itertools::{izip, Itertools};
use reth_db::{
    common::KeyValue,
    cursor::{DbCursorRO, DbCursorRW, DbDupCursorRO},
    database::Database,
    models::{
        sharded_key, storage_sharded_key::StorageShardedKey, AccountBeforeTx, BlockNumberAddress,
        ShardedKey, StoredBlockBodyIndices, StoredBlockOmmers, StoredBlockWithdrawals,
    },
    table::{Table, TableRow},
    tables,
    transaction::{DbTx, DbTxMut},
    BlockNumberList, DatabaseError,
};
use reth_interfaces::{
    p2p::headers::downloader::SyncTarget,
    provider::{ProviderResult, RootMismatch},
    RethResult,
};
use reth_node_api::ConfigureEvmEnv;
use reth_primitives::{
    keccak256,
    revm::{config::revm_spec, env::fill_block_env},
    stage::{StageCheckpoint, StageId},
    trie::Nibbles,
    Account, Address, Block, BlockHash, BlockHashOrNumber, BlockNumber, BlockWithSenders,
<<<<<<< HEAD
    ChainInfo, ChainSpec, GotExpected, Head, Header, PruneCheckpoint, PruneModes, PruneSegment,
    Receipt, SealedBlock, SealedBlockWithSenders, SealedHeader, StaticFileSegment, StorageEntry,
    TransactionMeta, TransactionSigned, TransactionSignedEcRecovered, TransactionSignedNoHash,
    TxHash, TxNumber, Withdrawal, Withdrawals, B256, U256,
=======
    ChainInfo, ChainSpec, GotExpected, Hardfork, Head, Header, PruneCheckpoint, PruneModes,
    PruneProgress, PruneSegment, Receipt, SealedBlock, SealedBlockWithSenders, SealedHeader,
    StaticFileSegment, StorageEntry, TransactionMeta, TransactionSigned,
    TransactionSignedEcRecovered, TransactionSignedNoHash, TxHash, TxNumber, Withdrawal,
    Withdrawals, B256, U256,
>>>>>>> 8b4a2906
};
use reth_trie::{
    prefix_set::{PrefixSet, PrefixSetMut, TriePrefixSets},
    updates::TrieUpdates,
    HashedPostState, StateRoot,
};
use revm::primitives::{BlockEnv, CfgEnvWithHandlerCfg, SpecId};
use std::{
    cmp::Ordering,
    collections::{hash_map, BTreeMap, BTreeSet, HashMap, HashSet},
    fmt::Debug,
    num::NonZeroUsize,
    ops::{Bound, Deref, DerefMut, Range, RangeBounds, RangeInclusive},
    sync::{mpsc, Arc},
    time::{Duration, Instant},
};
use tracing::{debug, warn};

/// A [`DatabaseProvider`] that holds a read-only database transaction.
pub type DatabaseProviderRO<DB> = DatabaseProvider<<DB as Database>::TX>;

/// A [`DatabaseProvider`] that holds a read-write database transaction.
///
/// Ideally this would be an alias type. However, there's some weird compiler error (<https://github.com/rust-lang/rust/issues/102211>), that forces us to wrap this in a struct instead.
/// Once that issue is solved, we can probably revert back to being an alias type.
#[derive(Debug)]
pub struct DatabaseProviderRW<DB: Database>(pub DatabaseProvider<<DB as Database>::TXMut>);

impl<DB: Database> Deref for DatabaseProviderRW<DB> {
    type Target = DatabaseProvider<<DB as Database>::TXMut>;

    fn deref(&self) -> &Self::Target {
        &self.0
    }
}

impl<DB: Database> DerefMut for DatabaseProviderRW<DB> {
    fn deref_mut(&mut self) -> &mut Self::Target {
        &mut self.0
    }
}

impl<DB: Database> DatabaseProviderRW<DB> {
    /// Commit database transaction and static file if it exists.
    pub fn commit(self) -> ProviderResult<bool> {
        self.0.commit()
    }

    /// Consume `DbTx` or `DbTxMut`.
    pub fn into_tx(self) -> <DB as Database>::TXMut {
        self.0.into_tx()
    }
}

/// A provider struct that fetches data from the database.
/// Wrapper around [`DbTx`] and [`DbTxMut`]. Example: [`HeaderProvider`] [`BlockHashReader`]
#[derive(Debug)]
pub struct DatabaseProvider<TX> {
    /// Database transaction.
    tx: TX,
    /// Chain spec
    chain_spec: Arc<ChainSpec>,
    /// Static File provider
    static_file_provider: StaticFileProvider,
}

impl<TX> DatabaseProvider<TX> {
    /// Returns a static file provider
    pub fn static_file_provider(&self) -> &StaticFileProvider {
        &self.static_file_provider
    }
}

impl<TX: DbTxMut> DatabaseProvider<TX> {
    /// Creates a provider with an inner read-write transaction.
    pub fn new_rw(
        tx: TX,
        chain_spec: Arc<ChainSpec>,
        static_file_provider: StaticFileProvider,
    ) -> Self {
        Self { tx, chain_spec, static_file_provider }
    }
}

impl<TX: DbTx> DatabaseProvider<TX> {
    /// Iterates over read only values in the given table and collects them into a vector.
    ///
    /// Early-returns if the range is empty, without opening a cursor transaction.
    fn cursor_read_collect<T: Table<Key = u64>>(
        &self,
        range: impl RangeBounds<T::Key>,
    ) -> ProviderResult<Vec<T::Value>> {
        let capacity = match range_size_hint(&range) {
            Some(0) | None => return Ok(Vec::new()),
            Some(capacity) => capacity,
        };
        let mut cursor = self.tx.cursor_read::<T>()?;
        self.cursor_collect_with_capacity(&mut cursor, range, capacity)
    }

    /// Iterates over read only values in the given table and collects them into a vector.
    fn cursor_collect<T: Table<Key = u64>>(
        &self,
        cursor: &mut impl DbCursorRO<T>,
        range: impl RangeBounds<T::Key>,
    ) -> ProviderResult<Vec<T::Value>> {
        let capacity = range_size_hint(&range).unwrap_or(0);
        self.cursor_collect_with_capacity(cursor, range, capacity)
    }

    fn cursor_collect_with_capacity<T: Table<Key = u64>>(
        &self,
        cursor: &mut impl DbCursorRO<T>,
        range: impl RangeBounds<T::Key>,
        capacity: usize,
    ) -> ProviderResult<Vec<T::Value>> {
        let mut items = Vec::with_capacity(capacity);
        for entry in cursor.walk_range(range)? {
            items.push(entry?.1);
        }
        Ok(items)
    }
}

impl<TX: DbTxMut + DbTx> DatabaseProvider<TX> {
    #[cfg(any(test, feature = "test-utils"))]
    /// Inserts an historical block. Used for setting up test environments
    pub fn insert_historical_block(
        &self,
        block: SealedBlockWithSenders,
        prune_modes: Option<&PruneModes>,
    ) -> ProviderResult<StoredBlockBodyIndices> {
        let ttd = if block.number == 0 {
            block.difficulty
        } else {
            let parent_block_number = block.number - 1;
            let parent_ttd = self.header_td_by_number(parent_block_number)?.unwrap_or_default();
            parent_ttd + block.difficulty
        };

        let mut writer = self.static_file_provider.latest_writer(StaticFileSegment::Headers)?;
        writer.append_header(block.header.as_ref().clone(), ttd, block.hash())?;

        self.insert_block(block, prune_modes)
    }
}

/// For a given key, unwind all history shards that are below the given block number.
///
/// S - Sharded key subtype.
/// T - Table to walk over.
/// C - Cursor implementation.
///
/// This function walks the entries from the given start key and deletes all shards that belong to
/// the key and are below the given block number.
///
/// The boundary shard (the shard is split by the block number) is removed from the database. Any
/// indices that are above the block number are filtered out. The boundary shard is returned for
/// reinsertion (if it's not empty).
fn unwind_history_shards<S, T, C>(
    cursor: &mut C,
    start_key: T::Key,
    block_number: BlockNumber,
    mut shard_belongs_to_key: impl FnMut(&T::Key) -> bool,
) -> ProviderResult<Vec<u64>>
where
    T: Table<Value = BlockNumberList>,
    T::Key: AsRef<ShardedKey<S>>,
    C: DbCursorRO<T> + DbCursorRW<T>,
{
    let mut item = cursor.seek_exact(start_key)?;
    while let Some((sharded_key, list)) = item {
        // If the shard does not belong to the key, break.
        if !shard_belongs_to_key(&sharded_key) {
            break
        }
        cursor.delete_current()?;

        // Check the first item.
        // If it is greater or eq to the block number, delete it.
        let first = list.iter().next().expect("List can't be empty");
        if first >= block_number {
            item = cursor.prev()?;
            continue
        } else if block_number <= sharded_key.as_ref().highest_block_number {
            // Filter out all elements greater than block number.
            return Ok(list.iter().take_while(|i| *i < block_number).collect::<Vec<_>>())
        } else {
            return Ok(list.iter().collect::<Vec<_>>())
        }
    }

    Ok(Vec::new())
}

impl<TX: DbTx> DatabaseProvider<TX> {
    /// Creates a provider with an inner read-only transaction.
    pub fn new(
        tx: TX,
        chain_spec: Arc<ChainSpec>,
        static_file_provider: StaticFileProvider,
    ) -> Self {
        Self { tx, chain_spec, static_file_provider }
    }

    /// Consume `DbTx` or `DbTxMut`.
    pub fn into_tx(self) -> TX {
        self.tx
    }

    /// Pass `DbTx` or `DbTxMut` mutable reference.
    pub fn tx_mut(&mut self) -> &mut TX {
        &mut self.tx
    }

    /// Pass `DbTx` or `DbTxMut` immutable reference.
    pub fn tx_ref(&self) -> &TX {
        &self.tx
    }

    /// Return full table as Vec
    pub fn table<T: Table>(&self) -> Result<Vec<KeyValue<T>>, DatabaseError>
    where
        T::Key: Default + Ord,
    {
        self.tx
            .cursor_read::<T>()?
            .walk(Some(T::Key::default()))?
            .collect::<Result<Vec<_>, DatabaseError>>()
    }

    /// Disables long-lived read transaction safety guarantees for leaks prevention and
    /// observability improvements.
    ///
    /// CAUTION: In most of the cases, you want the safety guarantees for long read transactions
    /// enabled. Use this only if you're sure that no write transaction is open in parallel, meaning
    /// that Reth as a node is offline and not progressing.
    pub fn disable_long_read_transaction_safety(mut self) -> Self {
        self.tx.disable_long_read_transaction_safety();
        self
    }

    fn transactions_by_tx_range_with_cursor<C>(
        &self,
        range: impl RangeBounds<TxNumber>,
        cursor: &mut C,
    ) -> ProviderResult<Vec<TransactionSignedNoHash>>
    where
        C: DbCursorRO<tables::Transactions>,
    {
        self.static_file_provider.get_range_with_static_file_or_database(
            StaticFileSegment::Transactions,
            to_range(range),
            |static_file, range, _| static_file.transactions_by_tx_range(range),
            |range, _| self.cursor_collect(cursor, range),
            |_| true,
        )
    }
}

impl<TX: DbTxMut + DbTx> DatabaseProvider<TX> {
    /// Commit database transaction.
    pub fn commit(self) -> ProviderResult<bool> {
        Ok(self.tx.commit()?)
    }

    // TODO(joshie) TEMPORARY should be moved to trait providers

    /// Unwind or peek at last N blocks of state recreating the [`BundleStateWithReceipts`].
    ///
    /// If UNWIND it set to true tip and latest state will be unwind
    /// and returned back with all the blocks
    ///
    /// If UNWIND is false we will just read the state/blocks and return them.
    ///
    /// 1. Iterate over the [BlockBodyIndices][tables::BlockBodyIndices] table to get all
    /// the transaction ids.
    /// 2. Iterate over the [StorageChangeSets][tables::StorageChangeSets] table
    /// and the [AccountChangeSets][tables::AccountChangeSets] tables in reverse order to
    /// reconstruct the changesets.
    ///     - In order to have both the old and new values in the changesets, we also access the
    ///       plain state tables.
    /// 3. While iterating over the changeset tables, if we encounter a new account or storage slot,
    /// we:
    ///     1. Take the old value from the changeset
    ///     2. Take the new value from the plain state
    ///     3. Save the old value to the local state
    /// 4. While iterating over the changeset tables, if we encounter an account/storage slot we
    /// have seen before we:
    ///     1. Take the old value from the changeset
    ///     2. Take the new value from the local state
    ///     3. Set the local state to the value in the changeset
    fn unwind_or_peek_state<const UNWIND: bool>(
        &self,
        range: RangeInclusive<BlockNumber>,
    ) -> ProviderResult<BundleStateWithReceipts> {
        if range.is_empty() {
            return Ok(BundleStateWithReceipts::default())
        }
        let start_block_number = *range.start();

        // We are not removing block meta as it is used to get block changesets.
        let block_bodies = self.get_or_take::<tables::BlockBodyIndices, false>(range.clone())?;

        // get transaction receipts
        let from_transaction_num =
            block_bodies.first().expect("already checked if there are blocks").1.first_tx_num();
        let to_transaction_num =
            block_bodies.last().expect("already checked if there are blocks").1.last_tx_num();

        let storage_range = BlockNumberAddress::range(range.clone());

        let storage_changeset =
            self.get_or_take::<tables::StorageChangeSets, UNWIND>(storage_range)?;
        let account_changeset = self.get_or_take::<tables::AccountChangeSets, UNWIND>(range)?;

        // iterate previous value and get plain state value to create changeset
        // Double option around Account represent if Account state is know (first option) and
        // account is removed (Second Option)

        let mut state: BundleStateInit = HashMap::new();

        // This is not working for blocks that are not at tip. as plain state is not the last
        // state of end range. We should rename the functions or add support to access
        // History state. Accessing history state can be tricky but we are not gaining
        // anything.
        let mut plain_accounts_cursor = self.tx.cursor_write::<tables::PlainAccountState>()?;
        let mut plain_storage_cursor = self.tx.cursor_dup_write::<tables::PlainStorageState>()?;

        let mut reverts: RevertsInit = HashMap::new();

        // add account changeset changes
        for (block_number, account_before) in account_changeset.into_iter().rev() {
            let AccountBeforeTx { info: old_info, address } = account_before;
            match state.entry(address) {
                hash_map::Entry::Vacant(entry) => {
                    let new_info = plain_accounts_cursor.seek_exact(address)?.map(|kv| kv.1);
                    entry.insert((old_info, new_info, HashMap::new()));
                }
                hash_map::Entry::Occupied(mut entry) => {
                    // overwrite old account state.
                    entry.get_mut().0 = old_info;
                }
            }
            // insert old info into reverts.
            reverts.entry(block_number).or_default().entry(address).or_default().0 = Some(old_info);
        }

        // add storage changeset changes
        for (block_and_address, old_storage) in storage_changeset.into_iter().rev() {
            let BlockNumberAddress((block_number, address)) = block_and_address;
            // get account state or insert from plain state.
            let account_state = match state.entry(address) {
                hash_map::Entry::Vacant(entry) => {
                    let present_info = plain_accounts_cursor.seek_exact(address)?.map(|kv| kv.1);
                    entry.insert((present_info, present_info, HashMap::new()))
                }
                hash_map::Entry::Occupied(entry) => entry.into_mut(),
            };

            // match storage.
            match account_state.2.entry(old_storage.key) {
                hash_map::Entry::Vacant(entry) => {
                    let new_storage = plain_storage_cursor
                        .seek_by_key_subkey(address, old_storage.key)?
                        .filter(|storage| storage.key == old_storage.key)
                        .unwrap_or_default();
                    entry.insert((old_storage.value, new_storage.value));
                }
                hash_map::Entry::Occupied(mut entry) => {
                    entry.get_mut().0 = old_storage.value;
                }
            };

            reverts
                .entry(block_number)
                .or_default()
                .entry(address)
                .or_default()
                .1
                .push(old_storage);
        }

        if UNWIND {
            // iterate over local plain state remove all account and all storages.
            for (address, (old_account, new_account, storage)) in state.iter() {
                // revert account if needed.
                if old_account != new_account {
                    let existing_entry = plain_accounts_cursor.seek_exact(*address)?;
                    if let Some(account) = old_account {
                        plain_accounts_cursor.upsert(*address, *account)?;
                    } else if existing_entry.is_some() {
                        plain_accounts_cursor.delete_current()?;
                    }
                }

                // revert storages
                for (storage_key, (old_storage_value, _new_storage_value)) in storage {
                    let storage_entry =
                        StorageEntry { key: *storage_key, value: *old_storage_value };
                    // delete previous value
                    // TODO: This does not use dupsort features
                    if plain_storage_cursor
                        .seek_by_key_subkey(*address, *storage_key)?
                        .filter(|s| s.key == *storage_key)
                        .is_some()
                    {
                        plain_storage_cursor.delete_current()?
                    }

                    // insert value if needed
                    if *old_storage_value != U256::ZERO {
                        plain_storage_cursor.upsert(*address, storage_entry)?;
                    }
                }
            }
        }

        // iterate over block body and create ExecutionResult
        let mut receipt_iter = self
            .get_or_take::<tables::Receipts, UNWIND>(from_transaction_num..=to_transaction_num)?
            .into_iter();

        let mut receipts = Vec::new();
        // loop break if we are at the end of the blocks.
        for (_, block_body) in block_bodies.into_iter() {
            let mut block_receipts = Vec::with_capacity(block_body.tx_count as usize);
            for _ in block_body.tx_num_range() {
                if let Some((_, receipt)) = receipt_iter.next() {
                    block_receipts.push(Some(receipt));
                }
            }
            receipts.push(block_receipts);
        }

        Ok(BundleStateWithReceipts::new_init(
            state,
            reverts,
            Vec::new(),
            reth_primitives::Receipts::from_vec(receipts),
            start_block_number,
        ))
    }

    /// Return list of entries from table
    ///
    /// If TAKE is true, opened cursor would be write and it would delete all values from db.
    #[inline]
    pub fn get_or_take<T: Table, const TAKE: bool>(
        &self,
        range: impl RangeBounds<T::Key>,
    ) -> Result<Vec<KeyValue<T>>, DatabaseError> {
        if TAKE {
            let mut cursor_write = self.tx.cursor_write::<T>()?;
            let mut walker = cursor_write.walk_range(range)?;
            let mut items = Vec::new();
            while let Some(i) = walker.next().transpose()? {
                walker.delete_current()?;
                items.push(i)
            }
            Ok(items)
        } else {
            self.tx.cursor_read::<T>()?.walk_range(range)?.collect::<Result<Vec<_>, _>>()
        }
    }

    /// Get requested blocks transaction with signer
    pub(crate) fn get_take_block_transaction_range<const TAKE: bool>(
        &self,
        range: impl RangeBounds<BlockNumber> + Clone,
    ) -> ProviderResult<Vec<(BlockNumber, Vec<TransactionSignedEcRecovered>)>> {
        // Raad range of block bodies to get all transactions id's of this range.
        let block_bodies = self.get_or_take::<tables::BlockBodyIndices, false>(range)?;

        if block_bodies.is_empty() {
            return Ok(Vec::new())
        }

        // Compute the first and last tx ID in the range
        let first_transaction = block_bodies.first().expect("If we have headers").1.first_tx_num();
        let last_transaction = block_bodies.last().expect("Not empty").1.last_tx_num();

        // If this is the case then all of the blocks in the range are empty
        if last_transaction < first_transaction {
            return Ok(block_bodies.into_iter().map(|(n, _)| (n, Vec::new())).collect())
        }

        // Get transactions and senders
        let transactions = self
            .get_or_take::<tables::Transactions, TAKE>(first_transaction..=last_transaction)?
            .into_iter()
            .map(|(id, tx)| (id, tx.into()))
            .collect::<Vec<(u64, TransactionSigned)>>();

        let mut senders = self.get_or_take::<tables::TransactionSenders, TAKE>(
            first_transaction..=last_transaction,
        )?;

        // Recover senders manually if not found in db
        // NOTE: Transactions are always guaranteed to be in the database whereas
        // senders might be pruned.
        if senders.len() != transactions.len() {
            senders.reserve(transactions.len() - senders.len());
            // Find all missing senders, their corresponding tx numbers and indexes to the original
            // `senders` vector at which the recovered senders will be inserted.
            let mut missing_senders = Vec::with_capacity(transactions.len() - senders.len());
            {
                let mut senders = senders.iter().peekable();

                // `transactions` contain all entries. `senders` contain _some_ of the senders for
                // these transactions. Both are sorted and indexed by `TxNumber`.
                //
                // The general idea is to iterate on both `transactions` and `senders`, and advance
                // the `senders` iteration only if it matches the current `transactions` entry's
                // `TxNumber`. Otherwise, add the transaction to the list of missing senders.
                for (i, (tx_number, transaction)) in transactions.iter().enumerate() {
                    if let Some((sender_tx_number, _)) = senders.peek() {
                        if sender_tx_number == tx_number {
                            // If current sender's `TxNumber` matches current transaction's
                            // `TxNumber`, advance the senders iterator.
                            senders.next();
                        } else {
                            // If current sender's `TxNumber` doesn't match current transaction's
                            // `TxNumber`, add it to missing senders.
                            missing_senders.push((i, tx_number, transaction));
                        }
                    } else {
                        // If there's no more senders left, but we're still iterating over
                        // transactions, add them to missing senders
                        missing_senders.push((i, tx_number, transaction));
                    }
                }
            }

            // Recover senders
            let recovered_senders = TransactionSigned::recover_signers(
                missing_senders.iter().map(|(_, _, tx)| *tx).collect::<Vec<_>>(),
                missing_senders.len(),
            )
            .ok_or(ProviderError::SenderRecoveryError)?;

            // Insert recovered senders along with tx numbers at the corresponding indexes to the
            // original `senders` vector
            for ((i, tx_number, _), sender) in missing_senders.into_iter().zip(recovered_senders) {
                // Insert will put recovered senders at necessary positions and shift the rest
                senders.insert(i, (*tx_number, sender));
            }

            // Debug assertions which are triggered during the test to ensure that all senders are
            // present and sorted
            debug_assert_eq!(senders.len(), transactions.len(), "missing one or more senders");
            debug_assert!(
                senders.iter().tuple_windows().all(|(a, b)| a.0 < b.0),
                "senders not sorted"
            );
        }

        if TAKE {
            // Remove TransactionHashNumbers
            let mut tx_hash_cursor = self.tx.cursor_write::<tables::TransactionHashNumbers>()?;
            for (_, tx) in transactions.iter() {
                if tx_hash_cursor.seek_exact(tx.hash())?.is_some() {
                    tx_hash_cursor.delete_current()?;
                }
            }

            // Remove TransactionBlocks index if there are transaction present
            if !transactions.is_empty() {
                let tx_id_range = transactions.first().unwrap().0..=transactions.last().unwrap().0;
                self.get_or_take::<tables::TransactionBlocks, TAKE>(tx_id_range)?;
            }
        }

        // Merge transaction into blocks
        let mut block_tx = Vec::with_capacity(block_bodies.len());
        let mut senders = senders.into_iter();
        let mut transactions = transactions.into_iter();
        for (block_number, block_body) in block_bodies {
            let mut one_block_tx = Vec::with_capacity(block_body.tx_count as usize);
            for _ in block_body.tx_num_range() {
                let tx = transactions.next();
                let sender = senders.next();

                let recovered = match (tx, sender) {
                    (Some((tx_id, tx)), Some((sender_tx_id, sender))) => {
                        if tx_id != sender_tx_id {
                            Err(ProviderError::MismatchOfTransactionAndSenderId { tx_id })
                        } else {
                            Ok(TransactionSignedEcRecovered::from_signed_transaction(tx, sender))
                        }
                    }
                    (Some((tx_id, _)), _) | (_, Some((tx_id, _))) => {
                        Err(ProviderError::MismatchOfTransactionAndSenderId { tx_id })
                    }
                    (None, None) => Err(ProviderError::BlockBodyTransactionCount),
                }?;
                one_block_tx.push(recovered)
            }
            block_tx.push((block_number, one_block_tx));
        }

        Ok(block_tx)
    }

    /// Return range of blocks and its execution result
    fn get_take_block_range<const TAKE: bool>(
        &self,
        chain_spec: &ChainSpec,
        range: impl RangeBounds<BlockNumber> + Clone,
    ) -> ProviderResult<Vec<SealedBlockWithSenders>> {
        // For block we need Headers, Bodies, Uncles, withdrawals, Transactions, Signers

        let block_headers = self.get_or_take::<tables::Headers, TAKE>(range.clone())?;
        if block_headers.is_empty() {
            return Ok(Vec::new())
        }

        let block_header_hashes =
            self.get_or_take::<tables::CanonicalHeaders, TAKE>(range.clone())?;
        let block_ommers = self.get_or_take::<tables::BlockOmmers, TAKE>(range.clone())?;
        let block_withdrawals =
            self.get_or_take::<tables::BlockWithdrawals, TAKE>(range.clone())?;

        let block_tx = self.get_take_block_transaction_range::<TAKE>(range.clone())?;

        if TAKE {
            // rm HeaderTerminalDifficulties
            self.get_or_take::<tables::HeaderTerminalDifficulties, TAKE>(range)?;
            // rm HeaderNumbers
            let mut header_number_cursor = self.tx.cursor_write::<tables::HeaderNumbers>()?;
            for (_, hash) in block_header_hashes.iter() {
                if header_number_cursor.seek_exact(*hash)?.is_some() {
                    header_number_cursor.delete_current()?;
                }
            }
        }

        // merge all into block
        let block_header_iter = block_headers.into_iter();
        let block_header_hashes_iter = block_header_hashes.into_iter();
        let block_tx_iter = block_tx.into_iter();

        // Ommers can be empty for some blocks
        let mut block_ommers_iter = block_ommers.into_iter();
        let mut block_withdrawals_iter = block_withdrawals.into_iter();
        let mut block_ommers = block_ommers_iter.next();
        let mut block_withdrawals = block_withdrawals_iter.next();

        let mut blocks = Vec::new();
        for ((main_block_number, header), (_, header_hash), (_, tx)) in
            izip!(block_header_iter.into_iter(), block_header_hashes_iter, block_tx_iter)
        {
            let header = header.seal(header_hash);

            let (body, senders) = tx.into_iter().map(|tx| tx.to_components()).unzip();

            // Ommers can be missing
            let mut ommers = Vec::new();
            if let Some((block_number, _)) = block_ommers.as_ref() {
                if *block_number == main_block_number {
                    ommers = block_ommers.take().unwrap().1.ommers;
                    block_ommers = block_ommers_iter.next();
                }
            };

            // withdrawal can be missing
            let shanghai_is_active = chain_spec.is_shanghai_active_at_timestamp(header.timestamp);
            let mut withdrawals = Some(Withdrawals::default());
            if shanghai_is_active {
                if let Some((block_number, _)) = block_withdrawals.as_ref() {
                    if *block_number == main_block_number {
                        withdrawals = Some(block_withdrawals.take().unwrap().1.withdrawals);
                        block_withdrawals = block_withdrawals_iter.next();
                    }
                }
            } else {
                withdrawals = None
            }

            blocks.push(SealedBlockWithSenders {
                block: SealedBlock { header, body, ommers, withdrawals },
                senders,
            })
        }

        Ok(blocks)
    }

    /// Unwind table by some number key.
    /// Returns number of rows unwound.
    ///
    /// Note: Key is not inclusive and specified key would stay in db.
    #[inline]
    pub fn unwind_table_by_num<T>(&self, num: u64) -> Result<usize, DatabaseError>
    where
        T: Table<Key = u64>,
    {
        self.unwind_table::<T, _>(num, |key| key)
    }

    /// Unwind the table to a provided number key.
    /// Returns number of rows unwound.
    ///
    /// Note: Key is not inclusive and specified key would stay in db.
    pub(crate) fn unwind_table<T, F>(
        &self,
        key: u64,
        mut selector: F,
    ) -> Result<usize, DatabaseError>
    where
        T: Table,
        F: FnMut(T::Key) -> u64,
    {
        let mut cursor = self.tx.cursor_write::<T>()?;
        let mut reverse_walker = cursor.walk_back(None)?;
        let mut deleted = 0;

        while let Some(Ok((entry_key, _))) = reverse_walker.next() {
            if selector(entry_key.clone()) <= key {
                break
            }
            reverse_walker.delete_current()?;
            deleted += 1;
        }

        Ok(deleted)
    }

    /// Unwind a table forward by a [Walker][reth_db::abstraction::cursor::Walker] on another table
    pub fn unwind_table_by_walker<T1, T2>(&self, start_at: T1::Key) -> Result<(), DatabaseError>
    where
        T1: Table,
        T2: Table<Key = T1::Value>,
    {
        let mut cursor = self.tx.cursor_write::<T1>()?;
        let mut walker = cursor.walk(Some(start_at))?;
        while let Some((_, value)) = walker.next().transpose()? {
            self.tx.delete::<T2>(value, None)?;
        }
        Ok(())
    }

    /// Prune the table for the specified pre-sorted key iterator.
    ///
    /// Returns number of rows pruned.
    pub fn prune_table_with_iterator<T: Table>(
        &self,
        keys: impl IntoIterator<Item = T::Key>,
        mut limiter: PruneLimiter,
        mut delete_callback: impl FnMut(TableRow<T>),
    ) -> Result<(usize, PruneProgress), DatabaseError> {
        let mut cursor = self.tx.cursor_write::<T>()?;
        let mut keys = keys.into_iter();

        if !limiter.is_limit_reached() {
            for key in &mut keys {
                let row = cursor.seek_exact(key.clone())?;
                if let Some(row) = row {
                    cursor.delete_current()?;
                    limiter.increment_deleted_entries_count();
                    delete_callback(row);
                }

                if limiter.is_limit_reached() {
                    break
                }
            }
        }

        let done = keys.next().is_none();

        Ok((limiter.deleted_units_count(), PruneProgress::new(done, limiter.is_timed_out())))
    }

    /// Prune the table for the specified key range.
    ///
    /// Returns number of rows pruned.
    pub fn prune_table_with_range<T: Table>(
        &self,
        keys: impl RangeBounds<T::Key> + Clone + Debug,
        mut limiter: PruneLimiter,
        mut skip_filter: impl FnMut(&TableRow<T>) -> bool,
        mut delete_callback: impl FnMut(TableRow<T>),
    ) -> Result<(usize, PruneProgress), DatabaseError> {
        let mut cursor = self.tx.cursor_write::<T>()?;
        let mut walker = cursor.walk_range(keys)?;

        if !limiter.is_limit_reached() {
            while let Some(row) = walker.next().transpose()? {
                if !skip_filter(&row) {
                    walker.delete_current()?;
                    limiter.increment_deleted_entries_count();
                    delete_callback(row);
                }

                if limiter.is_limit_reached() {
                    break
                }
            }
        }

        let done = walker.next().transpose()?.is_none();

        Ok((limiter.deleted_units_count(), PruneProgress::new(done, limiter.is_timed_out())))
    }

    /// Load shard and remove it. If list is empty, last shard was full or
    /// there are no shards at all.
    fn take_shard<T>(&self, key: T::Key) -> ProviderResult<Vec<u64>>
    where
        T: Table<Value = BlockNumberList>,
    {
        let mut cursor = self.tx.cursor_read::<T>()?;
        let shard = cursor.seek_exact(key)?;
        if let Some((shard_key, list)) = shard {
            // delete old shard so new one can be inserted.
            self.tx.delete::<T>(shard_key, None)?;
            let list = list.iter().collect::<Vec<_>>();
            return Ok(list)
        }
        Ok(Vec::new())
    }

    /// Insert history index to the database.
    ///
    /// For each updated partial key, this function removes the last shard from
    /// the database (if any), appends the new indices to it, chunks the resulting integer list and
    /// inserts the new shards back into the database.
    ///
    /// This function is used by history indexing stages.
    fn append_history_index<P, T>(
        &self,
        index_updates: BTreeMap<P, Vec<u64>>,
        mut sharded_key_factory: impl FnMut(P, BlockNumber) -> T::Key,
    ) -> ProviderResult<()>
    where
        P: Copy,
        T: Table<Value = BlockNumberList>,
    {
        for (partial_key, indices) in index_updates {
            let last_shard = self.take_shard::<T>(sharded_key_factory(partial_key, u64::MAX))?;
            // chunk indices and insert them in shards of N size.
            let indices = last_shard.iter().chain(indices.iter());
            let chunks = indices
                .chunks(sharded_key::NUM_OF_INDICES_IN_SHARD)
                .into_iter()
                .map(|chunks| chunks.copied().collect())
                .collect::<Vec<Vec<_>>>();

            let mut chunks = chunks.into_iter().peekable();
            while let Some(list) = chunks.next() {
                let highest_block_number = if chunks.peek().is_some() {
                    *list.last().expect("`chunks` does not return empty list")
                } else {
                    // Insert last list with u64::MAX
                    u64::MAX
                };
                self.tx.put::<T>(
                    sharded_key_factory(partial_key, highest_block_number),
                    BlockNumberList::new_pre_sorted(list),
                )?;
            }
        }
        Ok(())
    }
}

impl<TX: DbTx> AccountReader for DatabaseProvider<TX> {
    fn basic_account(&self, address: Address) -> ProviderResult<Option<Account>> {
        Ok(self.tx.get::<tables::PlainAccountState>(address)?)
    }
}

impl<TX: DbTx> AccountExtReader for DatabaseProvider<TX> {
    fn changed_accounts_with_range(
        &self,
        range: impl RangeBounds<BlockNumber>,
    ) -> ProviderResult<BTreeSet<Address>> {
        self.tx
            .cursor_read::<tables::AccountChangeSets>()?
            .walk_range(range)?
            .map(|entry| {
                entry.map(|(_, account_before)| account_before.address).map_err(Into::into)
            })
            .collect()
    }

    fn basic_accounts(
        &self,
        iter: impl IntoIterator<Item = Address>,
    ) -> ProviderResult<Vec<(Address, Option<Account>)>> {
        let mut plain_accounts = self.tx.cursor_read::<tables::PlainAccountState>()?;
        Ok(iter
            .into_iter()
            .map(|address| plain_accounts.seek_exact(address).map(|a| (address, a.map(|(_, v)| v))))
            .collect::<Result<Vec<_>, _>>()?)
    }

    fn changed_accounts_and_blocks_with_range(
        &self,
        range: RangeInclusive<BlockNumber>,
    ) -> ProviderResult<BTreeMap<Address, Vec<u64>>> {
        let mut changeset_cursor = self.tx.cursor_read::<tables::AccountChangeSets>()?;

        let account_transitions = changeset_cursor.walk_range(range)?.try_fold(
            BTreeMap::new(),
            |mut accounts: BTreeMap<Address, Vec<u64>>, entry| -> ProviderResult<_> {
                let (index, account) = entry?;
                accounts.entry(account.address).or_default().push(index);
                Ok(accounts)
            },
        )?;

        Ok(account_transitions)
    }
}

impl<TX: DbTx> ChangeSetReader for DatabaseProvider<TX> {
    fn account_block_changeset(
        &self,
        block_number: BlockNumber,
    ) -> ProviderResult<Vec<AccountBeforeTx>> {
        let range = block_number..=block_number;
        self.tx
            .cursor_read::<tables::AccountChangeSets>()?
            .walk_range(range)?
            .map(|result| -> ProviderResult<_> {
                let (_, account_before) = result?;
                Ok(account_before)
            })
            .collect()
    }
}

impl<TX: DbTx> HeaderSyncGapProvider for DatabaseProvider<TX> {
    fn sync_gap(
        &self,
        mode: HeaderSyncMode,
        highest_uninterrupted_block: BlockNumber,
    ) -> RethResult<HeaderSyncGap> {
        let static_file_provider = self.static_file_provider();

        // Make sure Headers static file is at the same height. If it's further, this
        // input execution was interrupted previously and we need to unwind the static file.
        let next_static_file_block_num = static_file_provider
            .get_highest_static_file_block(StaticFileSegment::Headers)
            .map(|id| id + 1)
            .unwrap_or_default();
        let next_block = highest_uninterrupted_block + 1;

        match next_static_file_block_num.cmp(&next_block) {
            // The node shutdown between an executed static file commit and before the database
            // commit, so we need to unwind the static files.
            Ordering::Greater => {
                let mut static_file_producer =
                    static_file_provider.latest_writer(StaticFileSegment::Headers)?;
                static_file_producer.prune_headers(next_static_file_block_num - next_block)?
            }
            Ordering::Less => {
                // There's either missing or corrupted files.
                return Err(ProviderError::HeaderNotFound(next_static_file_block_num.into()).into())
            }
            Ordering::Equal => {}
        }

        let local_head = static_file_provider
            .sealed_header(highest_uninterrupted_block)?
            .ok_or_else(|| ProviderError::HeaderNotFound(highest_uninterrupted_block.into()))?;

        let target = match mode {
            HeaderSyncMode::Tip(rx) => SyncTarget::Tip(*rx.borrow()),
            HeaderSyncMode::Continuous => SyncTarget::TipNum(highest_uninterrupted_block + 1),
        };

        Ok(HeaderSyncGap { local_head, target })
    }
}

impl<TX: DbTx> HeaderProvider for DatabaseProvider<TX> {
    fn header(&self, block_hash: &BlockHash) -> ProviderResult<Option<Header>> {
        if let Some(num) = self.block_number(*block_hash)? {
            Ok(self.header_by_number(num)?)
        } else {
            Ok(None)
        }
    }

    fn header_by_number(&self, num: BlockNumber) -> ProviderResult<Option<Header>> {
        self.static_file_provider.get_with_static_file_or_database(
            StaticFileSegment::Headers,
            num,
            |static_file| static_file.header_by_number(num),
            || Ok(self.tx.get::<tables::Headers>(num)?),
        )
    }

    fn header_td(&self, block_hash: &BlockHash) -> ProviderResult<Option<U256>> {
        if let Some(num) = self.block_number(*block_hash)? {
            self.header_td_by_number(num)
        } else {
            Ok(None)
        }
    }

    fn header_td_by_number(&self, number: BlockNumber) -> ProviderResult<Option<U256>> {
        if let Some(td) = self.chain_spec.final_paris_total_difficulty(number) {
            // if this block is higher than the final paris(merge) block, return the final paris
            // difficulty
            return Ok(Some(td))
        }

        self.static_file_provider.get_with_static_file_or_database(
            StaticFileSegment::Headers,
            number,
            |static_file| static_file.header_td_by_number(number),
            || Ok(self.tx.get::<tables::HeaderTerminalDifficulties>(number)?.map(|td| td.0)),
        )
    }

    fn headers_range(&self, range: impl RangeBounds<BlockNumber>) -> ProviderResult<Vec<Header>> {
        self.static_file_provider.get_range_with_static_file_or_database(
            StaticFileSegment::Headers,
            to_range(range),
            |static_file, range, _| static_file.headers_range(range),
            |range, _| self.cursor_read_collect::<tables::Headers>(range).map_err(Into::into),
            |_| true,
        )
    }

    fn sealed_header(&self, number: BlockNumber) -> ProviderResult<Option<SealedHeader>> {
        self.static_file_provider.get_with_static_file_or_database(
            StaticFileSegment::Headers,
            number,
            |static_file| static_file.sealed_header(number),
            || {
                if let Some(header) = self.header_by_number(number)? {
                    let hash = self
                        .block_hash(number)?
                        .ok_or_else(|| ProviderError::HeaderNotFound(number.into()))?;
                    Ok(Some(header.seal(hash)))
                } else {
                    Ok(None)
                }
            },
        )
    }

    fn sealed_headers_while(
        &self,
        range: impl RangeBounds<BlockNumber>,
        predicate: impl FnMut(&SealedHeader) -> bool,
    ) -> ProviderResult<Vec<SealedHeader>> {
        self.static_file_provider.get_range_with_static_file_or_database(
            StaticFileSegment::Headers,
            to_range(range),
            |static_file, range, predicate| static_file.sealed_headers_while(range, predicate),
            |range, mut predicate| {
                let mut headers = vec![];
                for entry in self.tx.cursor_read::<tables::Headers>()?.walk_range(range)? {
                    let (number, header) = entry?;
                    let hash = self
                        .block_hash(number)?
                        .ok_or_else(|| ProviderError::HeaderNotFound(number.into()))?;
                    let sealed = header.seal(hash);
                    if !predicate(&sealed) {
                        break
                    }
                    headers.push(sealed);
                }
                Ok(headers)
            },
            predicate,
        )
    }
}

impl<TX: DbTx> BlockHashReader for DatabaseProvider<TX> {
    fn block_hash(&self, number: u64) -> ProviderResult<Option<B256>> {
        self.static_file_provider.get_with_static_file_or_database(
            StaticFileSegment::Headers,
            number,
            |static_file| static_file.block_hash(number),
            || Ok(self.tx.get::<tables::CanonicalHeaders>(number)?),
        )
    }

    fn canonical_hashes_range(
        &self,
        start: BlockNumber,
        end: BlockNumber,
    ) -> ProviderResult<Vec<B256>> {
        self.static_file_provider.get_range_with_static_file_or_database(
            StaticFileSegment::Headers,
            start..end,
            |static_file, range, _| static_file.canonical_hashes_range(range.start, range.end),
            |range, _| {
                self.cursor_read_collect::<tables::CanonicalHeaders>(range).map_err(Into::into)
            },
            |_| true,
        )
    }
}

impl<TX: DbTx> BlockNumReader for DatabaseProvider<TX> {
    fn chain_info(&self) -> ProviderResult<ChainInfo> {
        let best_number = self.best_block_number()?;
        let best_hash = self.block_hash(best_number)?.unwrap_or_default();
        Ok(ChainInfo { best_hash, best_number })
    }

    fn best_block_number(&self) -> ProviderResult<BlockNumber> {
        Ok(self
            .get_stage_checkpoint(StageId::Finish)?
            .map(|checkpoint| checkpoint.block_number)
            .unwrap_or_default())
    }

    fn last_block_number(&self) -> ProviderResult<BlockNumber> {
        Ok(self.tx.cursor_read::<tables::CanonicalHeaders>()?.last()?.unwrap_or_default().0)
    }

    fn block_number(&self, hash: B256) -> ProviderResult<Option<BlockNumber>> {
        Ok(self.tx.get::<tables::HeaderNumbers>(hash)?)
    }
}

impl<TX: DbTx> BlockReader for DatabaseProvider<TX> {
    fn find_block_by_hash(&self, hash: B256, source: BlockSource) -> ProviderResult<Option<Block>> {
        if source.is_database() {
            self.block(hash.into())
        } else {
            Ok(None)
        }
    }

    /// Returns the block with matching number from database.
    ///
    /// If the header for this block is not found, this returns `None`.
    /// If the header is found, but the transactions either do not exist, or are not indexed, this
    /// will return None.
    fn block(&self, id: BlockHashOrNumber) -> ProviderResult<Option<Block>> {
        if let Some(number) = self.convert_hash_or_number(id)? {
            if let Some(header) = self.header_by_number(number)? {
                let withdrawals = self.withdrawals_by_block(number.into(), header.timestamp)?;
                let ommers = self.ommers(number.into())?.unwrap_or_default();
                // If the body indices are not found, this means that the transactions either do not
                // exist in the database yet, or they do exit but are not indexed.
                // If they exist but are not indexed, we don't have enough
                // information to return the block anyways, so we return `None`.
                let transactions = match self.transactions_by_block(number.into())? {
                    Some(transactions) => transactions,
                    None => return Ok(None),
                };

                return Ok(Some(Block { header, body: transactions, ommers, withdrawals }))
            }
        }

        Ok(None)
    }

    fn pending_block(&self) -> ProviderResult<Option<SealedBlock>> {
        Ok(None)
    }

    fn pending_block_with_senders(&self) -> ProviderResult<Option<SealedBlockWithSenders>> {
        Ok(None)
    }

    fn pending_block_and_receipts(&self) -> ProviderResult<Option<(SealedBlock, Vec<Receipt>)>> {
        Ok(None)
    }

    fn ommers(&self, id: BlockHashOrNumber) -> ProviderResult<Option<Vec<Header>>> {
        if let Some(number) = self.convert_hash_or_number(id)? {
            // If the Paris (Merge) hardfork block is known and block is after it, return empty
            // ommers.
            if self.chain_spec.final_paris_total_difficulty(number).is_some() {
                return Ok(Some(Vec::new()))
            }

            let ommers = self.tx.get::<tables::BlockOmmers>(number)?.map(|o| o.ommers);
            return Ok(ommers)
        }

        Ok(None)
    }

    fn block_body_indices(&self, num: u64) -> ProviderResult<Option<StoredBlockBodyIndices>> {
        Ok(self.tx.get::<tables::BlockBodyIndices>(num)?)
    }

    /// Returns the block with senders with matching number or hash from database.
    ///
    /// **NOTE: The transactions have invalid hashes, since they would need to be calculated on the
    /// spot, and we want fast querying.**
    ///
    /// If the header for this block is not found, this returns `None`.
    /// If the header is found, but the transactions either do not exist, or are not indexed, this
    /// will return None.
    fn block_with_senders(
        &self,
        id: BlockHashOrNumber,
        transaction_kind: TransactionVariant,
    ) -> ProviderResult<Option<BlockWithSenders>> {
        let Some(block_number) = self.convert_hash_or_number(id)? else { return Ok(None) };
        let Some(header) = self.header_by_number(block_number)? else { return Ok(None) };

        let ommers = self.ommers(block_number.into())?.unwrap_or_default();
        let withdrawals = self.withdrawals_by_block(block_number.into(), header.timestamp)?;

        // Get the block body
        //
        // If the body indices are not found, this means that the transactions either do not exist
        // in the database yet, or they do exit but are not indexed. If they exist but are not
        // indexed, we don't have enough information to return the block anyways, so we return
        // `None`.
        let Some(body) = self.block_body_indices(block_number)? else { return Ok(None) };

        let tx_range = body.tx_num_range();

        let (transactions, senders) = if tx_range.is_empty() {
            (vec![], vec![])
        } else {
            (self.transactions_by_tx_range(tx_range.clone())?, self.senders_by_tx_range(tx_range)?)
        };

        let body = transactions
            .into_iter()
            .map(|tx| match transaction_kind {
                TransactionVariant::NoHash => TransactionSigned {
                    // Caller explicitly asked for no hash, so we don't calculate it
                    hash: B256::ZERO,
                    signature: tx.signature,
                    transaction: tx.transaction,
                },
                TransactionVariant::WithHash => tx.with_hash(),
            })
            .collect();

        Block { header, body, ommers, withdrawals }
            // Note: we're using unchecked here because we know the block contains valid txs wrt to
            // its height and can ignore the s value check so pre EIP-2 txs are allowed
            .try_with_senders_unchecked(senders)
            .map(Some)
            .map_err(|_| ProviderError::SenderRecoveryError)
    }

    fn block_range(&self, range: RangeInclusive<BlockNumber>) -> ProviderResult<Vec<Block>> {
        if range.is_empty() {
            return Ok(Vec::new())
        }

        let len = range.end().saturating_sub(*range.start()) as usize;
        let mut blocks = Vec::with_capacity(len);

        let mut headers_cursor = self.tx.cursor_read::<tables::Headers>()?;
        let mut ommers_cursor = self.tx.cursor_read::<tables::BlockOmmers>()?;
        let mut withdrawals_cursor = self.tx.cursor_read::<tables::BlockWithdrawals>()?;
        let mut block_body_cursor = self.tx.cursor_read::<tables::BlockBodyIndices>()?;
        let mut tx_cursor = self.tx.cursor_read::<tables::Transactions>()?;

        for num in range {
            if let Some((_, header)) = headers_cursor.seek_exact(num)? {
                // If the body indices are not found, this means that the transactions either do
                // not exist in the database yet, or they do exit but are
                // not indexed. If they exist but are not indexed, we don't
                // have enough information to return the block anyways, so
                // we skip the block.
                if let Some((_, block_body_indices)) = block_body_cursor.seek_exact(num)? {
                    let tx_range = block_body_indices.tx_num_range();
                    let body = if tx_range.is_empty() {
                        Vec::new()
                    } else {
                        self.transactions_by_tx_range_with_cursor(tx_range, &mut tx_cursor)?
                            .into_iter()
                            .map(Into::into)
                            .collect()
                    };

                    // If we are past shanghai, then all blocks should have a withdrawal list,
                    // even if empty
                    let withdrawals =
                        if self.chain_spec.is_shanghai_active_at_timestamp(header.timestamp) {
                            Some(
                                withdrawals_cursor
                                    .seek_exact(num)?
                                    .map(|(_, w)| w.withdrawals)
                                    .unwrap_or_default(),
                            )
                        } else {
                            None
                        };
                    let ommers = if self.chain_spec.final_paris_total_difficulty(num).is_some() {
                        Vec::new()
                    } else {
                        ommers_cursor.seek_exact(num)?.map(|(_, o)| o.ommers).unwrap_or_default()
                    };

                    blocks.push(Block { header, body, ommers, withdrawals });
                }
            }
        }
        Ok(blocks)
    }
}

impl<TX: DbTx> TransactionsProviderExt for DatabaseProvider<TX> {
    /// Recovers transaction hashes by walking through `Transactions` table and
    /// calculating them in a parallel manner. Returned unsorted.
    fn transaction_hashes_by_range(
        &self,
        tx_range: Range<TxNumber>,
    ) -> ProviderResult<Vec<(TxHash, TxNumber)>> {
        self.static_file_provider.get_range_with_static_file_or_database(
            StaticFileSegment::Transactions,
            tx_range,
            |static_file, range, _| static_file.transaction_hashes_by_range(range),
            |tx_range, _| {
                let mut tx_cursor = self.tx.cursor_read::<tables::Transactions>()?;
                let tx_range_size = tx_range.clone().count();
                let tx_walker = tx_cursor.walk_range(tx_range)?;

                let chunk_size = (tx_range_size / rayon::current_num_threads()).max(1);
                let mut channels = Vec::with_capacity(chunk_size);
                let mut transaction_count = 0;

                #[inline]
                fn calculate_hash(
                    entry: Result<(TxNumber, TransactionSignedNoHash), DatabaseError>,
                    rlp_buf: &mut Vec<u8>,
                ) -> Result<(B256, TxNumber), Box<ProviderError>> {
                    let (tx_id, tx) = entry.map_err(|e| Box::new(e.into()))?;
                    tx.transaction.encode_with_signature(&tx.signature, rlp_buf, false);
                    Ok((keccak256(rlp_buf), tx_id))
                }

                for chunk in &tx_walker.chunks(chunk_size) {
                    let (tx, rx) = mpsc::channel();
                    channels.push(rx);

                    // Note: Unfortunate side-effect of how chunk is designed in itertools (it is
                    // not Send)
                    let chunk: Vec<_> = chunk.collect();
                    transaction_count += chunk.len();

                    // Spawn the task onto the global rayon pool
                    // This task will send the results through the channel after it has calculated
                    // the hash.
                    rayon::spawn(move || {
                        let mut rlp_buf = Vec::with_capacity(128);
                        for entry in chunk {
                            rlp_buf.clear();
                            let _ = tx.send(calculate_hash(entry, &mut rlp_buf));
                        }
                    });
                }
                let mut tx_list = Vec::with_capacity(transaction_count);

                // Iterate over channels and append the tx hashes unsorted
                for channel in channels {
                    while let Ok(tx) = channel.recv() {
                        let (tx_hash, tx_id) = tx.map_err(|boxed| *boxed)?;
                        tx_list.push((tx_hash, tx_id));
                    }
                }

                Ok(tx_list)
            },
            |_| true,
        )
    }
}

/// Calculates the hash of the given transaction

impl<TX: DbTx> TransactionsProvider for DatabaseProvider<TX> {
    fn transaction_id(&self, tx_hash: TxHash) -> ProviderResult<Option<TxNumber>> {
        Ok(self.tx.get::<tables::TransactionHashNumbers>(tx_hash)?)
    }

    fn transaction_by_id(&self, id: TxNumber) -> ProviderResult<Option<TransactionSigned>> {
        self.static_file_provider.get_with_static_file_or_database(
            StaticFileSegment::Transactions,
            id,
            |static_file| static_file.transaction_by_id(id),
            || Ok(self.tx.get::<tables::Transactions>(id)?.map(Into::into)),
        )
    }

    fn transaction_by_id_no_hash(
        &self,
        id: TxNumber,
    ) -> ProviderResult<Option<TransactionSignedNoHash>> {
        self.static_file_provider.get_with_static_file_or_database(
            StaticFileSegment::Transactions,
            id,
            |static_file| static_file.transaction_by_id_no_hash(id),
            || Ok(self.tx.get::<tables::Transactions>(id)?),
        )
    }

    fn transaction_by_hash(&self, hash: TxHash) -> ProviderResult<Option<TransactionSigned>> {
        if let Some(id) = self.transaction_id(hash)? {
            Ok(self.transaction_by_id_no_hash(id)?.map(|tx| TransactionSigned {
                hash,
                signature: tx.signature,
                transaction: tx.transaction,
            }))
        } else {
            Ok(None)
        }
        .map(|tx| tx.map(Into::into))
    }

    fn transaction_by_hash_with_meta(
        &self,
        tx_hash: TxHash,
    ) -> ProviderResult<Option<(TransactionSigned, TransactionMeta)>> {
        let mut transaction_cursor = self.tx.cursor_read::<tables::TransactionBlocks>()?;
        if let Some(transaction_id) = self.transaction_id(tx_hash)? {
            if let Some(tx) = self.transaction_by_id_no_hash(transaction_id)? {
                let transaction = TransactionSigned {
                    hash: tx_hash,
                    signature: tx.signature,
                    transaction: tx.transaction,
                };
                if let Some(block_number) =
                    transaction_cursor.seek(transaction_id).map(|b| b.map(|(_, bn)| bn))?
                {
                    if let Some(sealed_header) = self.sealed_header(block_number)? {
                        let (header, block_hash) = sealed_header.split();
                        if let Some(block_body) = self.block_body_indices(block_number)? {
                            // the index of the tx in the block is the offset:
                            // len([start..tx_id])
                            // NOTE: `transaction_id` is always `>=` the block's first
                            // index
                            let index = transaction_id - block_body.first_tx_num();

                            let meta = TransactionMeta {
                                tx_hash,
                                index,
                                block_hash,
                                block_number,
                                base_fee: header.base_fee_per_gas,
                                excess_blob_gas: header.excess_blob_gas,
                            };

                            return Ok(Some((transaction, meta)))
                        }
                    }
                }
            }
        }

        Ok(None)
    }

    fn transaction_block(&self, id: TxNumber) -> ProviderResult<Option<BlockNumber>> {
        let mut cursor = self.tx.cursor_read::<tables::TransactionBlocks>()?;
        Ok(cursor.seek(id)?.map(|(_, bn)| bn))
    }

    fn transactions_by_block(
        &self,
        id: BlockHashOrNumber,
    ) -> ProviderResult<Option<Vec<TransactionSigned>>> {
        let mut tx_cursor = self.tx.cursor_read::<tables::Transactions>()?;

        if let Some(block_number) = self.convert_hash_or_number(id)? {
            if let Some(body) = self.block_body_indices(block_number)? {
                let tx_range = body.tx_num_range();
                return if tx_range.is_empty() {
                    Ok(Some(Vec::new()))
                } else {
                    Ok(Some(
                        self.transactions_by_tx_range_with_cursor(tx_range, &mut tx_cursor)?
                            .into_iter()
                            .map(Into::into)
                            .collect(),
                    ))
                }
            }
        }
        Ok(None)
    }

    fn transactions_by_block_range(
        &self,
        range: impl RangeBounds<BlockNumber>,
    ) -> ProviderResult<Vec<Vec<TransactionSigned>>> {
        let mut tx_cursor = self.tx.cursor_read::<tables::Transactions>()?;
        let mut results = Vec::new();
        let mut body_cursor = self.tx.cursor_read::<tables::BlockBodyIndices>()?;
        for entry in body_cursor.walk_range(range)? {
            let (_, body) = entry?;
            let tx_num_range = body.tx_num_range();
            if tx_num_range.is_empty() {
                results.push(Vec::new());
            } else {
                results.push(
                    self.transactions_by_tx_range_with_cursor(tx_num_range, &mut tx_cursor)?
                        .into_iter()
                        .map(Into::into)
                        .collect(),
                );
            }
        }
        Ok(results)
    }

    fn transactions_by_tx_range(
        &self,
        range: impl RangeBounds<TxNumber>,
    ) -> ProviderResult<Vec<TransactionSignedNoHash>> {
        self.transactions_by_tx_range_with_cursor(
            range,
            &mut self.tx.cursor_read::<tables::Transactions>()?,
        )
    }

    fn senders_by_tx_range(
        &self,
        range: impl RangeBounds<TxNumber>,
    ) -> ProviderResult<Vec<Address>> {
        self.cursor_read_collect::<tables::TransactionSenders>(range).map_err(Into::into)
    }

    fn transaction_sender(&self, id: TxNumber) -> ProviderResult<Option<Address>> {
        Ok(self.tx.get::<tables::TransactionSenders>(id)?)
    }
}

impl<TX: DbTx> ReceiptProvider for DatabaseProvider<TX> {
    fn receipt(&self, id: TxNumber) -> ProviderResult<Option<Receipt>> {
        self.static_file_provider.get_with_static_file_or_database(
            StaticFileSegment::Receipts,
            id,
            |static_file| static_file.receipt(id),
            || Ok(self.tx.get::<tables::Receipts>(id)?),
        )
    }

    fn receipt_by_hash(&self, hash: TxHash) -> ProviderResult<Option<Receipt>> {
        if let Some(id) = self.transaction_id(hash)? {
            self.receipt(id)
        } else {
            Ok(None)
        }
    }

    fn receipts_by_block(&self, block: BlockHashOrNumber) -> ProviderResult<Option<Vec<Receipt>>> {
        if let Some(number) = self.convert_hash_or_number(block)? {
            if let Some(body) = self.block_body_indices(number)? {
                let tx_range = body.tx_num_range();
                return if tx_range.is_empty() {
                    Ok(Some(Vec::new()))
                } else {
                    self.receipts_by_tx_range(tx_range).map(Some)
                }
            }
        }
        Ok(None)
    }

    fn receipts_by_tx_range(
        &self,
        range: impl RangeBounds<TxNumber>,
    ) -> ProviderResult<Vec<Receipt>> {
        self.static_file_provider.get_range_with_static_file_or_database(
            StaticFileSegment::Receipts,
            to_range(range),
            |static_file, range, _| static_file.receipts_by_tx_range(range),
            |range, _| self.cursor_read_collect::<tables::Receipts>(range).map_err(Into::into),
            |_| true,
        )
    }
}

impl<TX: DbTx> WithdrawalsProvider for DatabaseProvider<TX> {
    fn withdrawals_by_block(
        &self,
        id: BlockHashOrNumber,
        timestamp: u64,
    ) -> ProviderResult<Option<Withdrawals>> {
        if self.chain_spec.is_shanghai_active_at_timestamp(timestamp) {
            if let Some(number) = self.convert_hash_or_number(id)? {
                // If we are past shanghai, then all blocks should have a withdrawal list, even if
                // empty
                let withdrawals = self
                    .tx
                    .get::<tables::BlockWithdrawals>(number)
                    .map(|w| w.map(|w| w.withdrawals))?
                    .unwrap_or_default();
                return Ok(Some(withdrawals))
            }
        }
        Ok(None)
    }

    fn latest_withdrawal(&self) -> ProviderResult<Option<Withdrawal>> {
        let latest_block_withdrawal = self.tx.cursor_read::<tables::BlockWithdrawals>()?.last()?;
        Ok(latest_block_withdrawal
            .and_then(|(_, mut block_withdrawal)| block_withdrawal.withdrawals.pop()))
    }
}

impl<TX: DbTx> EvmEnvProvider for DatabaseProvider<TX> {
    fn fill_env_at<EvmConfig>(
        &self,
        cfg: &mut CfgEnvWithHandlerCfg,
        block_env: &mut BlockEnv,
        at: BlockHashOrNumber,
        evm_config: EvmConfig,
    ) -> ProviderResult<()>
    where
        EvmConfig: ConfigureEvmEnv,
    {
        let hash = self.convert_number(at)?.ok_or(ProviderError::HeaderNotFound(at))?;
        let header = self.header(&hash)?.ok_or(ProviderError::HeaderNotFound(at))?;
        self.fill_env_with_header(cfg, block_env, &header, evm_config)
    }

    fn fill_env_with_header<EvmConfig>(
        &self,
        cfg: &mut CfgEnvWithHandlerCfg,
        block_env: &mut BlockEnv,
        header: &Header,
        _evm_config: EvmConfig,
    ) -> ProviderResult<()>
    where
        EvmConfig: ConfigureEvmEnv,
    {
        let total_difficulty = self
            .header_td_by_number(header.number)?
            .ok_or_else(|| ProviderError::HeaderNotFound(header.number.into()))?;
        EvmConfig::fill_cfg_and_block_env(
            cfg,
            block_env,
            &self.chain_spec,
            header,
            total_difficulty,
        );
        Ok(())
    }

    fn fill_block_env_at(
        &self,
        block_env: &mut BlockEnv,
        at: BlockHashOrNumber,
    ) -> ProviderResult<()> {
        let hash = self.convert_number(at)?.ok_or(ProviderError::HeaderNotFound(at))?;
        let header = self.header(&hash)?.ok_or(ProviderError::HeaderNotFound(at))?;

        self.fill_block_env_with_header(block_env, &header)
    }

    fn fill_block_env_with_header(
        &self,
        block_env: &mut BlockEnv,
        header: &Header,
    ) -> ProviderResult<()> {
        let total_difficulty = self
            .header_td_by_number(header.number)?
            .ok_or_else(|| ProviderError::HeaderNotFound(header.number.into()))?;
        let spec_id = revm_spec(
            &self.chain_spec,
            Head {
                number: header.number,
                timestamp: header.timestamp,
                difficulty: header.difficulty,
                total_difficulty,
                // Not required
                hash: Default::default(),
            },
        );
        let after_merge = spec_id >= SpecId::MERGE;
        fill_block_env(block_env, &self.chain_spec, header, after_merge);
        Ok(())
    }

    fn fill_cfg_env_at<EvmConfig>(
        &self,
        cfg: &mut CfgEnvWithHandlerCfg,
        at: BlockHashOrNumber,
        evm_config: EvmConfig,
    ) -> ProviderResult<()>
    where
        EvmConfig: ConfigureEvmEnv,
    {
        let hash = self.convert_number(at)?.ok_or(ProviderError::HeaderNotFound(at))?;
        let header = self.header(&hash)?.ok_or(ProviderError::HeaderNotFound(at))?;
        self.fill_cfg_env_with_header(cfg, &header, evm_config)
    }

    fn fill_cfg_env_with_header<EvmConfig>(
        &self,
        cfg: &mut CfgEnvWithHandlerCfg,
        header: &Header,
        _evm_config: EvmConfig,
    ) -> ProviderResult<()>
    where
        EvmConfig: ConfigureEvmEnv,
    {
        let total_difficulty = self
            .header_td_by_number(header.number)?
            .ok_or_else(|| ProviderError::HeaderNotFound(header.number.into()))?;
        EvmConfig::fill_cfg_env(cfg, &self.chain_spec, header, total_difficulty);
        Ok(())
    }
}

impl<TX: DbTx> StageCheckpointReader for DatabaseProvider<TX> {
    fn get_stage_checkpoint(&self, id: StageId) -> ProviderResult<Option<StageCheckpoint>> {
        Ok(self.tx.get::<tables::StageCheckpoints>(id.to_string())?)
    }

    /// Get stage checkpoint progress.
    fn get_stage_checkpoint_progress(&self, id: StageId) -> ProviderResult<Option<Vec<u8>>> {
        Ok(self.tx.get::<tables::StageCheckpointProgresses>(id.to_string())?)
    }
}

impl<TX: DbTxMut> StageCheckpointWriter for DatabaseProvider<TX> {
    /// Save stage checkpoint.
    fn save_stage_checkpoint(
        &self,
        id: StageId,
        checkpoint: StageCheckpoint,
    ) -> ProviderResult<()> {
        Ok(self.tx.put::<tables::StageCheckpoints>(id.to_string(), checkpoint)?)
    }

    /// Save stage checkpoint progress.
    fn save_stage_checkpoint_progress(
        &self,
        id: StageId,
        checkpoint: Vec<u8>,
    ) -> ProviderResult<()> {
        Ok(self.tx.put::<tables::StageCheckpointProgresses>(id.to_string(), checkpoint)?)
    }

    fn update_pipeline_stages(
        &self,
        block_number: BlockNumber,
        drop_stage_checkpoint: bool,
    ) -> ProviderResult<()> {
        // iterate over all existing stages in the table and update its progress.
        let mut cursor = self.tx.cursor_write::<tables::StageCheckpoints>()?;
        for stage_id in StageId::ALL {
            let (_, checkpoint) = cursor.seek_exact(stage_id.to_string())?.unwrap_or_default();
            cursor.upsert(
                stage_id.to_string(),
                StageCheckpoint {
                    block_number,
                    ..if drop_stage_checkpoint { Default::default() } else { checkpoint }
                },
            )?;
        }

        Ok(())
    }
}

impl<TX: DbTx> StorageReader for DatabaseProvider<TX> {
    fn plain_state_storages(
        &self,
        addresses_with_keys: impl IntoIterator<Item = (Address, impl IntoIterator<Item = B256>)>,
    ) -> ProviderResult<Vec<(Address, Vec<StorageEntry>)>> {
        let mut plain_storage = self.tx.cursor_dup_read::<tables::PlainStorageState>()?;

        addresses_with_keys
            .into_iter()
            .map(|(address, storage)| {
                storage
                    .into_iter()
                    .map(|key| -> ProviderResult<_> {
                        Ok(plain_storage
                            .seek_by_key_subkey(address, key)?
                            .filter(|v| v.key == key)
                            .unwrap_or_else(|| StorageEntry { key, value: Default::default() }))
                    })
                    .collect::<ProviderResult<Vec<_>>>()
                    .map(|storage| (address, storage))
            })
            .collect::<ProviderResult<Vec<(_, _)>>>()
    }

    fn changed_storages_with_range(
        &self,
        range: RangeInclusive<BlockNumber>,
    ) -> ProviderResult<BTreeMap<Address, BTreeSet<B256>>> {
        self.tx
            .cursor_read::<tables::StorageChangeSets>()?
            .walk_range(BlockNumberAddress::range(range))?
            // fold all storages and save its old state so we can remove it from HashedStorage
            // it is needed as it is dup table.
            .try_fold(BTreeMap::new(), |mut accounts: BTreeMap<Address, BTreeSet<B256>>, entry| {
                let (BlockNumberAddress((_, address)), storage_entry) = entry?;
                accounts.entry(address).or_default().insert(storage_entry.key);
                Ok(accounts)
            })
    }

    fn changed_storages_and_blocks_with_range(
        &self,
        range: RangeInclusive<BlockNumber>,
    ) -> ProviderResult<BTreeMap<(Address, B256), Vec<u64>>> {
        let mut changeset_cursor = self.tx.cursor_read::<tables::StorageChangeSets>()?;

        let storage_changeset_lists =
            changeset_cursor.walk_range(BlockNumberAddress::range(range))?.try_fold(
                BTreeMap::new(),
                |mut storages: BTreeMap<(Address, B256), Vec<u64>>, entry| -> ProviderResult<_> {
                    let (index, storage) = entry?;
                    storages
                        .entry((index.address(), storage.key))
                        .or_default()
                        .push(index.block_number());
                    Ok(storages)
                },
            )?;

        Ok(storage_changeset_lists)
    }
}

impl<TX: DbTxMut + DbTx> HashingWriter for DatabaseProvider<TX> {
    fn unwind_account_hashing(
        &self,
        range: RangeInclusive<BlockNumber>,
    ) -> ProviderResult<BTreeMap<B256, Option<Account>>> {
        // Aggregate all block changesets and make a list of accounts that have been changed.
        // Note that collecting and then reversing the order is necessary to ensure that the
        // changes are applied in the correct order.
        let hashed_accounts = self
            .tx
            .cursor_read::<tables::AccountChangeSets>()?
            .walk_range(range)?
            .map(|entry| entry.map(|(_, e)| (keccak256(e.address), e.info)))
            .collect::<Result<Vec<_>, _>>()?
            .into_iter()
            .rev()
            .collect::<BTreeMap<_, _>>();

        // Apply values to HashedState, and remove the account if it's None.
        let mut hashed_accounts_cursor = self.tx.cursor_write::<tables::HashedAccounts>()?;
        for (hashed_address, account) in &hashed_accounts {
            if let Some(account) = account {
                hashed_accounts_cursor.upsert(*hashed_address, *account)?;
            } else if hashed_accounts_cursor.seek_exact(*hashed_address)?.is_some() {
                hashed_accounts_cursor.delete_current()?;
            }
        }

        Ok(hashed_accounts)
    }

    fn insert_account_for_hashing(
        &self,
        accounts: impl IntoIterator<Item = (Address, Option<Account>)>,
    ) -> ProviderResult<BTreeMap<B256, Option<Account>>> {
        let mut hashed_accounts_cursor = self.tx.cursor_write::<tables::HashedAccounts>()?;
        let hashed_accounts =
            accounts.into_iter().map(|(ad, ac)| (keccak256(ad), ac)).collect::<BTreeMap<_, _>>();
        for (hashed_address, account) in &hashed_accounts {
            if let Some(account) = account {
                hashed_accounts_cursor.upsert(*hashed_address, *account)?;
            } else if hashed_accounts_cursor.seek_exact(*hashed_address)?.is_some() {
                hashed_accounts_cursor.delete_current()?;
            }
        }
        Ok(hashed_accounts)
    }

    fn unwind_storage_hashing(
        &self,
        range: Range<BlockNumberAddress>,
    ) -> ProviderResult<HashMap<B256, BTreeSet<B256>>> {
        // Aggregate all block changesets and make list of accounts that have been changed.
        let mut changesets = self.tx.cursor_read::<tables::StorageChangeSets>()?;
        let mut hashed_storages = changesets
            .walk_range(range)?
            .map(|entry| {
                entry.map(|(BlockNumberAddress((_, address)), storage_entry)| {
                    (keccak256(address), keccak256(storage_entry.key), storage_entry.value)
                })
            })
            .collect::<Result<Vec<_>, _>>()?;
        hashed_storages.sort_by_key(|(ha, hk, _)| (*ha, *hk));

        // Apply values to HashedState, and remove the account if it's None.
        let mut hashed_storage_keys: HashMap<B256, BTreeSet<B256>> = HashMap::new();
        let mut hashed_storage = self.tx.cursor_dup_write::<tables::HashedStorages>()?;
        for (hashed_address, key, value) in hashed_storages.into_iter().rev() {
            hashed_storage_keys.entry(hashed_address).or_default().insert(key);

            if hashed_storage
                .seek_by_key_subkey(hashed_address, key)?
                .filter(|entry| entry.key == key)
                .is_some()
            {
                hashed_storage.delete_current()?;
            }

            if value != U256::ZERO {
                hashed_storage.upsert(hashed_address, StorageEntry { key, value })?;
            }
        }
        Ok(hashed_storage_keys)
    }

    fn insert_storage_for_hashing(
        &self,
        storages: impl IntoIterator<Item = (Address, impl IntoIterator<Item = StorageEntry>)>,
    ) -> ProviderResult<HashMap<B256, BTreeSet<B256>>> {
        // hash values
        let hashed_storages =
            storages.into_iter().fold(BTreeMap::new(), |mut map, (address, storage)| {
                let storage = storage.into_iter().fold(BTreeMap::new(), |mut map, entry| {
                    map.insert(keccak256(entry.key), entry.value);
                    map
                });
                map.insert(keccak256(address), storage);
                map
            });

        let hashed_storage_keys =
            HashMap::from_iter(hashed_storages.iter().map(|(hashed_address, entries)| {
                (*hashed_address, BTreeSet::from_iter(entries.keys().copied()))
            }));

        let mut hashed_storage_cursor = self.tx.cursor_dup_write::<tables::HashedStorages>()?;
        // Hash the address and key and apply them to HashedStorage (if Storage is None
        // just remove it);
        hashed_storages.into_iter().try_for_each(|(hashed_address, storage)| {
            storage.into_iter().try_for_each(|(key, value)| -> ProviderResult<()> {
                if hashed_storage_cursor
                    .seek_by_key_subkey(hashed_address, key)?
                    .filter(|entry| entry.key == key)
                    .is_some()
                {
                    hashed_storage_cursor.delete_current()?;
                }

                if value != U256::ZERO {
                    hashed_storage_cursor.upsert(hashed_address, StorageEntry { key, value })?;
                }
                Ok(())
            })
        })?;

        Ok(hashed_storage_keys)
    }

    fn insert_hashes(
        &self,
        range: RangeInclusive<BlockNumber>,
        end_block_hash: B256,
        expected_state_root: B256,
    ) -> ProviderResult<()> {
        // Initialize prefix sets.
        let mut account_prefix_set = PrefixSetMut::default();
        let mut storage_prefix_sets: HashMap<B256, PrefixSetMut> = HashMap::default();
        let mut destroyed_accounts = HashSet::default();

        let mut durations_recorder = metrics::DurationsRecorder::default();

        // storage hashing stage
        {
            let lists = self.changed_storages_with_range(range.clone())?;
            let storages = self.plain_state_storages(lists)?;
            let storage_entries = self.insert_storage_for_hashing(storages)?;
            for (hashed_address, hashed_slots) in storage_entries {
                account_prefix_set.insert(Nibbles::unpack(hashed_address));
                for slot in hashed_slots {
                    storage_prefix_sets
                        .entry(hashed_address)
                        .or_default()
                        .insert(Nibbles::unpack(slot));
                }
            }
        }
        durations_recorder.record_relative(metrics::Action::InsertStorageHashing);

        // account hashing stage
        {
            let lists = self.changed_accounts_with_range(range.clone())?;
            let accounts = self.basic_accounts(lists)?;
            let hashed_addresses = self.insert_account_for_hashing(accounts)?;
            for (hashed_address, account) in hashed_addresses {
                account_prefix_set.insert(Nibbles::unpack(hashed_address));
                if account.is_none() {
                    destroyed_accounts.insert(hashed_address);
                }
            }
        }
        durations_recorder.record_relative(metrics::Action::InsertAccountHashing);

        // merkle tree
        {
            // This is the same as `StateRoot::incremental_root_with_updates`, only the prefix sets
            // are pre-loaded.
            let prefix_sets = TriePrefixSets {
                account_prefix_set: account_prefix_set.freeze(),
                storage_prefix_sets: storage_prefix_sets
                    .into_iter()
                    .map(|(k, v)| (k, v.freeze()))
                    .collect(),
                destroyed_accounts,
            };
            let (state_root, trie_updates) = StateRoot::from_tx(&self.tx)
                .with_prefix_sets(prefix_sets)
                .root_with_updates()
                .map_err(Into::<reth_db::DatabaseError>::into)?;
            if state_root != expected_state_root {
                return Err(ProviderError::StateRootMismatch(Box::new(RootMismatch {
                    root: GotExpected { got: state_root, expected: expected_state_root },
                    block_number: *range.end(),
                    block_hash: end_block_hash,
                })))
            }
            trie_updates.flush(&self.tx)?;
        }
        durations_recorder.record_relative(metrics::Action::InsertMerkleTree);

        debug!(target: "providers::db", ?range, actions = ?durations_recorder.actions, "Inserted hashes");

        Ok(())
    }
}

impl<TX: DbTxMut + DbTx> HistoryWriter for DatabaseProvider<TX> {
    fn update_history_indices(&self, range: RangeInclusive<BlockNumber>) -> ProviderResult<()> {
        // account history stage
        {
            let indices = self.changed_accounts_and_blocks_with_range(range.clone())?;
            self.insert_account_history_index(indices)?;
        }

        // storage history stage
        {
            let indices = self.changed_storages_and_blocks_with_range(range)?;
            self.insert_storage_history_index(indices)?;
        }

        Ok(())
    }

    fn insert_storage_history_index(
        &self,
        storage_transitions: BTreeMap<(Address, B256), Vec<u64>>,
    ) -> ProviderResult<()> {
        self.append_history_index::<_, tables::StoragesHistory>(
            storage_transitions,
            |(address, storage_key), highest_block_number| {
                StorageShardedKey::new(address, storage_key, highest_block_number)
            },
        )
    }

    fn insert_account_history_index(
        &self,
        account_transitions: BTreeMap<Address, Vec<u64>>,
    ) -> ProviderResult<()> {
        self.append_history_index::<_, tables::AccountsHistory>(
            account_transitions,
            ShardedKey::new,
        )
    }

    fn unwind_storage_history_indices(
        &self,
        range: Range<BlockNumberAddress>,
    ) -> ProviderResult<usize> {
        let mut storage_changesets = self
            .tx
            .cursor_read::<tables::StorageChangeSets>()?
            .walk_range(range)?
            .map(|entry| {
                entry.map(|(BlockNumberAddress((bn, address)), storage)| (address, storage.key, bn))
            })
            .collect::<Result<Vec<_>, _>>()?;
        storage_changesets.sort_by_key(|(address, key, _)| (*address, *key));

        let mut cursor = self.tx.cursor_write::<tables::StoragesHistory>()?;
        for &(address, storage_key, rem_index) in &storage_changesets {
            let partial_shard = unwind_history_shards::<_, tables::StoragesHistory, _>(
                &mut cursor,
                StorageShardedKey::last(address, storage_key),
                rem_index,
                |storage_sharded_key| {
                    storage_sharded_key.address == address &&
                        storage_sharded_key.sharded_key.key == storage_key
                },
            )?;

            // Check the last returned partial shard.
            // If it's not empty, the shard needs to be reinserted.
            if !partial_shard.is_empty() {
                cursor.insert(
                    StorageShardedKey::last(address, storage_key),
                    BlockNumberList::new_pre_sorted(partial_shard),
                )?;
            }
        }

        let changesets = storage_changesets.len();
        Ok(changesets)
    }

    fn unwind_account_history_indices(
        &self,
        range: RangeInclusive<BlockNumber>,
    ) -> ProviderResult<usize> {
        let mut last_indices = self
            .tx
            .cursor_read::<tables::AccountChangeSets>()?
            .walk_range(range)?
            .map(|entry| entry.map(|(index, account)| (account.address, index)))
            .collect::<Result<Vec<_>, _>>()?;
        last_indices.sort_by_key(|(a, _)| *a);

        // Unwind the account history index.
        let mut cursor = self.tx.cursor_write::<tables::AccountsHistory>()?;
        for &(address, rem_index) in &last_indices {
            let partial_shard = unwind_history_shards::<_, tables::AccountsHistory, _>(
                &mut cursor,
                ShardedKey::last(address),
                rem_index,
                |sharded_key| sharded_key.key == address,
            )?;

            // Check the last returned partial shard.
            // If it's not empty, the shard needs to be reinserted.
            if !partial_shard.is_empty() {
                cursor.insert(
                    ShardedKey::last(address),
                    BlockNumberList::new_pre_sorted(partial_shard),
                )?;
            }
        }

        let changesets = last_indices.len();
        Ok(changesets)
    }
}

impl<TX: DbTxMut + DbTx> BlockExecutionWriter for DatabaseProvider<TX> {
    /// Return range of blocks and its execution result
    fn get_or_take_block_and_execution_range<const TAKE: bool>(
        &self,
        chain_spec: &ChainSpec,
        range: RangeInclusive<BlockNumber>,
    ) -> ProviderResult<Chain> {
        if TAKE {
            let storage_range = BlockNumberAddress::range(range.clone());

            // Unwind account hashes. Add changed accounts to account prefix set.
            let hashed_addresses = self.unwind_account_hashing(range.clone())?;
            let mut account_prefix_set = PrefixSetMut::with_capacity(hashed_addresses.len());
            let mut destroyed_accounts = HashSet::default();
            for (hashed_address, account) in hashed_addresses {
                account_prefix_set.insert(Nibbles::unpack(hashed_address));
                if account.is_none() {
                    destroyed_accounts.insert(hashed_address);
                }
            }

            // Unwind account history indices.
            self.unwind_account_history_indices(range.clone())?;

            // Unwind storage hashes. Add changed account and storage keys to corresponding prefix
            // sets.
            let mut storage_prefix_sets = HashMap::<B256, PrefixSet>::default();
            let storage_entries = self.unwind_storage_hashing(storage_range.clone())?;
            for (hashed_address, hashed_slots) in storage_entries {
                account_prefix_set.insert(Nibbles::unpack(hashed_address));
                let mut storage_prefix_set = PrefixSetMut::with_capacity(hashed_slots.len());
                for slot in hashed_slots {
                    storage_prefix_set.insert(Nibbles::unpack(slot));
                }
                storage_prefix_sets.insert(hashed_address, storage_prefix_set.freeze());
            }

            // Unwind storage history indices.
            self.unwind_storage_history_indices(storage_range)?;

            // Calculate the reverted merkle root.
            // This is the same as `StateRoot::incremental_root_with_updates`, only the prefix sets
            // are pre-loaded.
            let prefix_sets = TriePrefixSets {
                account_prefix_set: account_prefix_set.freeze(),
                storage_prefix_sets,
                destroyed_accounts,
            };
            let (new_state_root, trie_updates) = StateRoot::from_tx(&self.tx)
                .with_prefix_sets(prefix_sets)
                .root_with_updates()
                .map_err(Into::<reth_db::DatabaseError>::into)?;

            let parent_number = range.start().saturating_sub(1);
            let parent_state_root = self
                .header_by_number(parent_number)?
                .ok_or_else(|| ProviderError::HeaderNotFound(parent_number.into()))?
                .state_root;

            // state root should be always correct as we are reverting state.
            // but for sake of double verification we will check it again.
            if new_state_root != parent_state_root {
                let parent_hash = self
                    .block_hash(parent_number)?
                    .ok_or_else(|| ProviderError::HeaderNotFound(parent_number.into()))?;
                return Err(ProviderError::UnwindStateRootMismatch(Box::new(RootMismatch {
                    root: GotExpected { got: new_state_root, expected: parent_state_root },
                    block_number: parent_number,
                    block_hash: parent_hash,
                })))
            }
            trie_updates.flush(&self.tx)?;
        }

        // get blocks
        let blocks = self.get_take_block_range::<TAKE>(chain_spec, range.clone())?;
        let unwind_to = blocks.first().map(|b| b.number.saturating_sub(1));
        // get execution res
        let execution_state = self.unwind_or_peek_state::<TAKE>(range.clone())?;

        // remove block bodies it is needed for both get block range and get block execution results
        // that is why it is deleted afterwards.
        if TAKE {
            // rm block bodies
            self.get_or_take::<tables::BlockBodyIndices, TAKE>(range)?;

            // Update pipeline progress
            if let Some(fork_number) = unwind_to {
                self.update_pipeline_stages(fork_number, true)?;
            }
        }

        Ok(Chain::new(blocks, execution_state, None))
    }
}

impl<TX: DbTxMut + DbTx> BlockWriter for DatabaseProvider<TX> {
    fn insert_block(
        &self,
        block: SealedBlockWithSenders,
        prune_modes: Option<&PruneModes>,
    ) -> ProviderResult<StoredBlockBodyIndices> {
        let block_number = block.number;

        let mut durations_recorder = metrics::DurationsRecorder::default();

        self.tx.put::<tables::CanonicalHeaders>(block_number, block.hash())?;
        durations_recorder.record_relative(metrics::Action::InsertCanonicalHeaders);

        // Put header with canonical hashes.
        self.tx.put::<tables::Headers>(block_number, block.header.as_ref().clone())?;
        durations_recorder.record_relative(metrics::Action::InsertHeaders);

        self.tx.put::<tables::HeaderNumbers>(block.hash(), block_number)?;
        durations_recorder.record_relative(metrics::Action::InsertHeaderNumbers);

        // total difficulty
        let ttd = if block_number == 0 {
            block.difficulty
        } else {
            let parent_block_number = block_number - 1;
            let parent_ttd = self.header_td_by_number(parent_block_number)?.unwrap_or_default();
            durations_recorder.record_relative(metrics::Action::GetParentTD);
            parent_ttd + block.difficulty
        };

        self.tx.put::<tables::HeaderTerminalDifficulties>(block_number, ttd.into())?;
        durations_recorder.record_relative(metrics::Action::InsertHeaderTerminalDifficulties);

        // insert body ommers data
        if !block.ommers.is_empty() {
            self.tx.put::<tables::BlockOmmers>(
                block_number,
                StoredBlockOmmers { ommers: block.block.ommers },
            )?;
            durations_recorder.record_relative(metrics::Action::InsertBlockOmmers);
        }

        let mut next_tx_num = self
            .tx
            .cursor_read::<tables::TransactionBlocks>()?
            .last()?
            .map(|(n, _)| n + 1)
            .unwrap_or_default();
        durations_recorder.record_relative(metrics::Action::GetNextTxNum);
        let first_tx_num = next_tx_num;

        let tx_count = block.block.body.len() as u64;

        // Ensures we have all the senders for the block's transactions.
        let mut tx_senders_elapsed = Duration::default();
        let mut transactions_elapsed = Duration::default();
        let mut tx_hash_numbers_elapsed = Duration::default();

        for (transaction, sender) in block.block.body.into_iter().zip(block.senders.iter()) {
            let hash = transaction.hash();

            if prune_modes
                .and_then(|modes| modes.sender_recovery)
                .filter(|prune_mode| prune_mode.is_full())
                .is_none()
            {
                let start = Instant::now();
                self.tx.put::<tables::TransactionSenders>(next_tx_num, *sender)?;
                tx_senders_elapsed += start.elapsed();
            }

            let start = Instant::now();
            self.tx.put::<tables::Transactions>(next_tx_num, transaction.into())?;
            let elapsed = start.elapsed();
            if elapsed > Duration::from_secs(1) {
                warn!(
                    target: "providers::db",
                    ?block_number,
                    tx_num = %next_tx_num,
                    hash = %hash,
                    ?elapsed,
                    "Transaction insertion took too long"
                );
            }
            transactions_elapsed += elapsed;

            if prune_modes
                .and_then(|modes| modes.transaction_lookup)
                .filter(|prune_mode| prune_mode.is_full())
                .is_none()
            {
                let start = Instant::now();
                self.tx.put::<tables::TransactionHashNumbers>(hash, next_tx_num)?;
                tx_hash_numbers_elapsed += start.elapsed();
            }
            next_tx_num += 1;
        }
        durations_recorder
            .record_duration(metrics::Action::InsertTransactionSenders, tx_senders_elapsed);
        durations_recorder
            .record_duration(metrics::Action::InsertTransactions, transactions_elapsed);
        durations_recorder.record_duration(
            metrics::Action::InsertTransactionHashNumbers,
            tx_hash_numbers_elapsed,
        );

        if let Some(withdrawals) = block.block.withdrawals {
            if !withdrawals.is_empty() {
                self.tx.put::<tables::BlockWithdrawals>(
                    block_number,
                    StoredBlockWithdrawals { withdrawals },
                )?;
                durations_recorder.record_relative(metrics::Action::InsertBlockWithdrawals);
            }
        }

        let block_indices = StoredBlockBodyIndices { first_tx_num, tx_count };
        self.tx.put::<tables::BlockBodyIndices>(block_number, block_indices.clone())?;
        durations_recorder.record_relative(metrics::Action::InsertBlockBodyIndices);

        if !block_indices.is_empty() {
            self.tx.put::<tables::TransactionBlocks>(block_indices.last_tx_num(), block_number)?;
            durations_recorder.record_relative(metrics::Action::InsertTransactionBlocks);
        }

        debug!(
            target: "providers::db",
            ?block_number,
            actions = ?durations_recorder.actions,
            "Inserted block"
        );

        Ok(block_indices)
    }

    fn append_blocks_with_state(
        &self,
        blocks: Vec<SealedBlockWithSenders>,
        state: BundleStateWithReceipts,
        hashed_state: HashedPostState,
        trie_updates: TrieUpdates,
        prune_modes: Option<&PruneModes>,
    ) -> ProviderResult<()> {
        if blocks.is_empty() {
            debug!(target: "providers::db", "Attempted to append empty block range");
            return Ok(())
        }

        let first_number = blocks.first().unwrap().number;

        let last = blocks.last().unwrap();
        let last_block_number = last.number;

        let mut durations_recorder = metrics::DurationsRecorder::default();

        // Insert the blocks
        for block in blocks {
            self.insert_block(block, prune_modes)?;
            durations_recorder.record_relative(metrics::Action::InsertBlock);
        }

        // Write state and changesets to the database.
        // Must be written after blocks because of the receipt lookup.
        state.write_to_storage(self.tx_ref(), None, OriginalValuesKnown::No)?;
        durations_recorder.record_relative(metrics::Action::InsertState);

        // insert hashes and intermediate merkle nodes
        {
            HashedStateChanges(hashed_state).write_to_db(&self.tx)?;
            trie_updates.flush(&self.tx)?;
        }
        durations_recorder.record_relative(metrics::Action::InsertHashes);

        self.update_history_indices(first_number..=last_block_number)?;
        durations_recorder.record_relative(metrics::Action::InsertHistoryIndices);

        // Update pipeline progress
        self.update_pipeline_stages(last_block_number, false)?;
        durations_recorder.record_relative(metrics::Action::UpdatePipelineStages);

        debug!(target: "providers::db", range = ?first_number..=last_block_number, actions = ?durations_recorder.actions, "Appended blocks");

        Ok(())
    }
}

impl<TX: DbTx> PruneCheckpointReader for DatabaseProvider<TX> {
    fn get_prune_checkpoint(
        &self,
        segment: PruneSegment,
    ) -> ProviderResult<Option<PruneCheckpoint>> {
        Ok(self.tx.get::<tables::PruneCheckpoints>(segment)?)
    }
}

impl<TX: DbTxMut> PruneCheckpointWriter for DatabaseProvider<TX> {
    fn save_prune_checkpoint(
        &self,
        segment: PruneSegment,
        checkpoint: PruneCheckpoint,
    ) -> ProviderResult<()> {
        Ok(self.tx.put::<tables::PruneCheckpoints>(segment, checkpoint)?)
    }
}

impl<TX: DbTx> StatsReader for DatabaseProvider<TX> {
    fn count_entries<T: Table>(&self) -> ProviderResult<usize> {
        let db_entries = self.tx.entries::<T>()?;
        let static_file_entries = match self.static_file_provider.count_entries::<T>() {
            Ok(entries) => entries,
            Err(ProviderError::UnsupportedProvider) => 0,
            Err(err) => return Err(err),
        };

        Ok(db_entries + static_file_entries)
    }
}

fn range_size_hint(range: &impl RangeBounds<TxNumber>) -> Option<usize> {
    let start = match range.start_bound().cloned() {
        Bound::Included(start) => start,
        Bound::Excluded(start) => start.checked_add(1)?,
        Bound::Unbounded => 0,
    };
    let end = match range.end_bound().cloned() {
        Bound::Included(end) => end.saturating_add(1),
        Bound::Excluded(end) => end,
        Bound::Unbounded => return None,
    };
    end.checked_sub(start).map(|x| x as _)
}

/// Limits on how long one prune job can run before it's forced to stop and thereby yield the
/// [`DatabaseProviderRW`] hook. Note: one prune job can consist of several calls to
/// [`Segment::prune`].
#[derive(Debug)]
pub struct PruneLimiter {
    /// Maximum entries (rows in the database) to delete from the database per block.
    deleted_entries_limit: Option<usize>,
    /// Current number of entries (rows in the database) that have been deleted during the prune
    /// job.
    deleted_entries_count: usize,
    /// The max time one prune job can run.
    job_timeout: Option<Duration>,
    /// Time at which the prune job was started.
    start: Option<Instant>,
    /// Prune job has timed out.
    timed_out: bool,
}

/// Builder for [`PruneLimiter`].
#[derive(Debug, Default)]
pub struct PruneLimiterBuilder {
    /// Maximum entries (rows in the database) to delete from the database per block.
    deleted_entries_limit: Option<usize>,
    /// Current number of entries (rows in the database) that have been deleted during the prune
    /// job.
    deleted_entries_count: usize,
        /// Time at which the prune job was started.
        start: Option<Instant>,
    /// The max time one prune job can run.
    job_timeout: Option<Duration>,
}

impl PruneLimiterBuilder {
    /// Sets the maximum entries (rows in the database) to delete from the database per block.
    pub fn deleted_entries_limit(mut self, entries: usize) -> Self {
        self.deleted_entries_limit = Some(entries);

        self
    }

    /// Carries the number of entries (rows in the database) that have already been deleted.
    pub fn deleted_entries_count(mut self, entries: usize) -> Self {
        self.deleted_entries_count = entries;

        self
    }

    /// Sets the max time one prune job can run with respect to the given start.
    pub fn job_timeout(mut self, timeout: Duration, start: Instant) -> Self {
        self.job_timeout = Some(timeout);
        self.start = Some(start);

        self
    }

    /// Returns a new instance of [`PruneLimiter`].
    pub fn build(self) -> PruneLimiter {
        let Self { deleted_entries_limit, deleted_entries_count, job_timeout, start } = self;

        PruneLimiter {
            deleted_entries_limit,
            deleted_entries_count,
            job_timeout,
            start,
            timed_out: false,
        }
    }

    /// Returns a new instance of [`PruneLimiter`], setting fields identical to given instance 
    /// except for the limit on deleted entries, which is set to a fraction of the corresponding
    /// limit.
    pub fn build_with_fraction_of_entries_limit(
        mut limiter: PruneLimiter,
        denominator: NonZeroUsize,
    ) -> PruneLimiter {
        limiter.deleted_entries_limit = limiter.deleted_entries_limit.map(|limit| limit / denominator);

        limiter
    }
}

impl PruneLimiter {
    /// Returns the maximum entries that can be deleted from the database in one prune job. `None`
    /// is equivalent to unlimited entries.
    pub fn deleted_entries_limit(&self) -> Option<usize> {
        self.deleted_entries_limit
    }

    /// Returns max time one prune job can run. `None` is equivalent to unlimited time.
    pub fn timeout(&self) -> Option<&Duration> {
        self.job_timeout.as_ref()
    }

        /// Returns the configured start of the prune job.
        pub fn start(&self) -> Option<&Instant> {
            self.start.as_ref()
        }

    /// Returns `true` if prune job has timed out.
    pub fn is_timed_out(&self) -> bool {
        self.timed_out
    }

    /// Returns the number of entries that have already been deleted by the prune job.
    pub fn deleted_units_count(&self) -> usize {
        self.deleted_entries_count
    }

    /// Returns `true` if prune limit is reached.
    pub fn is_limit_reached(&mut self) -> bool {
        let Self { deleted_entries_limit, deleted_entries_count, job_timeout, start, .. } = self;

        if let Some(limit) = deleted_entries_limit {
            if limit == deleted_entries_count {
                return true
            }
        }
        if let (Some(timeout), Some(start)) = (job_timeout, start) {
            if *timeout <= start.elapsed() {
                self.timed_out = true;
                return true
            }
        }

        false
    }

    /// Increments the count of deleted entries by one.
    pub fn increment_deleted_entries_count(&mut self) {
        self.deleted_entries_count += 1
    }

    /// Increments the count of deleted entries by one.
    pub fn increment_deleted_entries_count_by(&mut self, entries: usize) {
        self.deleted_entries_count += entries
    }
}<|MERGE_RESOLUTION|>--- conflicted
+++ resolved
@@ -37,18 +37,10 @@
     stage::{StageCheckpoint, StageId},
     trie::Nibbles,
     Account, Address, Block, BlockHash, BlockHashOrNumber, BlockNumber, BlockWithSenders,
-<<<<<<< HEAD
     ChainInfo, ChainSpec, GotExpected, Head, Header, PruneCheckpoint, PruneModes, PruneSegment,
     Receipt, SealedBlock, SealedBlockWithSenders, SealedHeader, StaticFileSegment, StorageEntry,
     TransactionMeta, TransactionSigned, TransactionSignedEcRecovered, TransactionSignedNoHash,
     TxHash, TxNumber, Withdrawal, Withdrawals, B256, U256,
-=======
-    ChainInfo, ChainSpec, GotExpected, Hardfork, Head, Header, PruneCheckpoint, PruneModes,
-    PruneProgress, PruneSegment, Receipt, SealedBlock, SealedBlockWithSenders, SealedHeader,
-    StaticFileSegment, StorageEntry, TransactionMeta, TransactionSigned,
-    TransactionSignedEcRecovered, TransactionSignedNoHash, TxHash, TxNumber, Withdrawal,
-    Withdrawals, B256, U256,
->>>>>>> 8b4a2906
 };
 use reth_trie::{
     prefix_set::{PrefixSet, PrefixSetMut, TriePrefixSets},
